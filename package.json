--- conflicted
+++ resolved
@@ -70,12 +70,8 @@
     "@inquirer/prompts": "7.8.4",
     "@modelcontextprotocol/sdk": "1.17.5",
     "ai": "5.0.38",
-<<<<<<< HEAD
-    "chalk": "5.6.2",
+    "consola": "3.2.3",
     "defu": "6.1.4",
-=======
-    "consola": "3.2.3",
->>>>>>> cb4adb8e
     "gunshi": "0.26.3",
     "sqlite-vec": "0.1.6",
     "tree-sitter-wasms": "0.1.11",
